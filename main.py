--- conflicted
+++ resolved
@@ -1,4 +1,3 @@
-<<<<<<< HEAD
 """
 Train a baseline model and generate a Kaggle submission for Playground S5E8.
 
@@ -155,22 +154,7 @@
 	make_submission(test[ids_col], preds, args.out)
 	print(f"Wrote submission to {args.out.resolve()}")
 	return 0
-=======
-# Your Goal: Your goal is to predict whether a client will subscribe to a bank term deposit.
->>>>>>> c3948147
 
-# Dataset Description:
-# The competition dataset (train and test) was generated using a deep learning model
-# trained on the Bank Marketing Dataset. Feature distributions are similar, but not
-# identical, to the original. You may use the original dataset to explore differences
-# or to see if including it in training improves model performance.
 
-<<<<<<< HEAD
 if __name__ == "__main__":
-	raise SystemExit(main())
-=======
-# Files
-# data/train.csv - the training dataset; y is the binary target
-# data/test.csv - the test dataset; your objective is to predict the probability y for each row
-# data/sample_submission.csv - a sample submission file in the correct format
->>>>>>> c3948147
+	raise SystemExit(main())